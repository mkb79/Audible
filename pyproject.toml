[tool.poetry]
name = "audible"
version = "0.9.1"
description = "A(Sync) Interface for internal Audible API written in pure Python."
authors = ["mkb79 <mkb79@hackitall.de>"]
license = "AGPL-3.0-only"
readme = "README.md"
homepage = "https://github.com/mkb79/Audible"
repository = "https://github.com/mkb79/Audible"
documentation = "https://audible.readthedocs.io"
packages = [
    { include = "audible", from = "src" },
]
keywords = [
    "Audible",
    "API",
    "async"
]
classifiers = [
    "Development Status :: 4 - Beta",
    "Intended Audience :: Developers",
    "License :: OSI Approved :: GNU Affero General Public License v3",
    "Programming Language :: Python :: 3.10",
    "Programming Language :: Python :: 3.11",
    "Programming Language :: Python :: 3.12"
    ]

[tool.poetry.urls]
Changelog = "https://github.com/mkb79/Audible/releases"

[tool.poetry.dependencies]
python = ">=3.10,<3.13"
Pillow = ">=9.4.0"
beautifulsoup4 = ">=4.11.2"
httpx = ">=0.23.3"
pbkdf2 = ">=1.3"
pyaes = ">=1.6.1"
rsa = ">=4.9"

[tool.poetry.group.dev.dependencies]
Pygments = ">=2.10.0"
black = ">=21.10b0"
coverage = {extras = ["toml"], version = ">=6.2"}
darglint = ">=1.8.1"
mypy = ">=0.930"
myst-parser = {version = ">=0.16.1"}
pre-commit = ">=2.16.0"
pre-commit-hooks = ">=4.1.0"
pytest = ">=6.2.5"
pytest-mock = ">=3.10.0"
ruff = ">=0.0.254"
safety = ">=1.10.3"
sphinx = ">=4.3.2"
sphinx-autobuild = ">=2021.3.14"
sphinx-autodoc-typehints = ">=1.22"
sphinx-rtd-theme = ">=1.2.0"
sphinxcontrib-httpdomain = ">=1.8.1"
typeguard = ">=2.13.3"
xdoctest = {extras = ["colors"], version = ">=0.15.10"}

[tool.poetry_bumpversion.file."src/audible/__init__.py"]

[tool.coverage.paths]
source = ["src", "*/site-packages"]
tests = ["tests", "*/tests"]

[tool.coverage.run]
branch = true
source = ["audible", "tests"]

[tool.coverage.report]
show_missing = true
fail_under = 10  # temporarily drop complexity, target is 100
exclude_lines = [
    "pragma: no cover",
    "if TYPE_CHECKING:"
]

[tool.mypy]
pretty = true
show_column_numbers = true
show_error_codes = true
show_error_context = true
strict = true
warn_unreachable = true

[[tool.mypy.overrides]]
module = "audible.auth.*"
disable_error_code = [
    "arg-type",
    "assignment",
    "no-any-return",
    "no-untyped-def",
    "operator",
    "str-bytes-safe",
    "type-arg",
    "union-attr",
]

[tool.ruff]
#  missing rst-docstrings check, these should be adding through ruff
ignore = [
    "D10",  # temporarily ignore missing docstrings
    "E501",
    "N818",
    "PLR0912",  # temporarily
    "PLR0913",  # temporarily
    "PLR0915",  # temporarily
    "PLR2004",  # temporarily
]
line-length = 80
select=[
    "A",
    "ASYNC",
    "B",
    "C4",
    "C90",
    "D",
    "E",
    "F",
    "G",
    "I",
    "N",
    "PGH",
    "PL",
    "Q",
    "RUF",
    "S",
    "UP",
    "W",
]
src = ["src"]
<<<<<<< HEAD
target-version = "py38"
=======
target-version = "py310"
>>>>>>> a323a3a4
output-format = "grouped"

[tool.ruff.per-file-ignores]
"tests/*" = ["S101"]

[tool.ruff.isort]
force-single-line = false
known-first-party = ["audible"]
lines-after-imports = 2

[tool.ruff.mccabe]
max-complexity = 20  # temporarily raise complexity, target is 10

[tool.ruff.pydocstyle]
convention = "google"

[build-system]
requires = ["poetry-core>=1.0.0"]
build-backend = "poetry.core.masonry.api"<|MERGE_RESOLUTION|>--- conflicted
+++ resolved
@@ -130,11 +130,7 @@
     "W",
 ]
 src = ["src"]
-<<<<<<< HEAD
-target-version = "py38"
-=======
 target-version = "py310"
->>>>>>> a323a3a4
 output-format = "grouped"
 
 [tool.ruff.per-file-ignores]
