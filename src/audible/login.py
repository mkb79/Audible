--- conflicted
+++ resolved
@@ -261,12 +261,7 @@
 
 def check_for_mfa(soup: BeautifulSoup) -> bool:
     """Checks a Amazon login page for a multi-factor authentication form."""
-<<<<<<< HEAD
-
     mfa = soup.find("form", id=lambda x: x and ("verification-code-form" in x or "auth-mfa-form" in x))
-=======
-    mfa = soup.find("form", id=lambda x: x and "auth-mfa-form" in x)
->>>>>>> f566912d
     return True if mfa else False
 
 
