import base64
import json
import logging
from datetime import datetime, timedelta
from typing import Any, Callable, Dict, List, Generator, Optional, Union
from typing import TYPE_CHECKING

import httpx
import rsa
from httpx import Cookies

from .activation_bytes import get_activation_bytes as get_ab
from .aescipher import AESCipher, detect_file_encryption
from .exceptions import FileEncryptionError, AuthFlowError, NoRefreshToken
from .login import login, external_login
from .register import deregister as deregister_
from .register import register as register_
from .utils import test_convert

if TYPE_CHECKING:
    import pathlib
    from .localization import Locale


logger = logging.getLogger("audible.auth")


def refresh_access_token(
        refresh_token: str,
        domain: str,
        with_username: bool = False
) -> Dict[str, Any]:
    """Refreshes an access token.

    Args:    
        refresh_token: The refresh token obtained after a device
            registration.
        domain: The top level domain of the requested Amazon server
            (e.g. com).
        with_username: If ``True`` uses `audible` domain instead of `amazon`.

    Returns:
        A dict with the new access token and expiration timestamp.

    Note:    
        The new access token is valid for 60 minutes.

    .. versionadded:: v0.8
           The with_username argument
    """

    body = {
        "app_name": "Audible",
        "app_version": "3.56.2",
        "source_token": refresh_token,
        "requested_token_type": "access_token",
        "source_token_type": "refresh_token"
    }

    target_domain = "audible" if with_username else "amazon"

    resp = httpx.post(
        f"https://api.{target_domain}.{domain}/auth/token",
        data=body
    )
    resp.raise_for_status()
    resp_dict = resp.json()

    expires_in_sec = int(resp_dict["expires_in"])
    expires = (datetime.utcnow() + timedelta(seconds=expires_in_sec)).\
        timestamp()

    return {"access_token": resp_dict["access_token"], "expires": expires}


def refresh_website_cookies(
        refresh_token: str,
        domain: str,
        cookies_domain: str,
        with_username: bool = False
) -> Dict[str, str]:
    """Fetches website cookies for a specific domain.

    Args:
        refresh_token: The refresh token obtained after a device
            registration.
        domain: The top level domain of the requested Amazon server
            (e.g. com, de, fr).
        cookies_domain: The top level domain scope for the cookies
            (e.g. com, de, fr).
        with_username: If ``True`` uses `audible` domain instead of `amazon`.
    
    Returns:
        The requested cookies for the Amazon and Audible website for the given
        `cookies_domain` scope.
    
    .. versionadded:: v0.8
           The with_username argument
    """

    target_domain = "audible" if with_username else "amazon"

    url = f"https://www.{target_domain}.{domain}/ap/exchangetoken/cookies"

    body = {
        "app_name": "Audible",
        "app_version": "3.56.2",
        "source_token": refresh_token,
        "requested_token_type": "auth_cookies",
        "source_token_type": "refresh_token",
        "domain": f".{target_domain}.{cookies_domain}"
    }

    resp = httpx.post(url, data=body)
    resp.raise_for_status()
    resp_dict = resp.json()

    raw_cookies = resp_dict["response"]["tokens"]["cookies"]
    website_cookies = dict()
    for domain_cookies in raw_cookies:
        for cookie in raw_cookies[domain_cookies]:
            website_cookies[cookie["Name"]] = cookie["Value"]. \
                replace(r'"', r'')

    return website_cookies


def user_profile(access_token: str, domain: str) -> Dict[str, Any]:
    """Returns user profile from Amazon.

    Args:
        access_token: The valid access token for authentication.
        domain: The top level domain of the requested Amazon server
            (e.g. com, de, fr).
    
    Returns:
        The Amazon user profile for the authenticated user.
    """

    headers = {"Authorization": f"Bearer {access_token}"}

    resp = httpx.get(
        f"https://api.amazon.{domain}/user/profile", headers=headers
    )
    resp.raise_for_status()

    return resp.json()


def user_profile_audible(access_token: str, domain: str) -> Dict[str, Any]:
    """Returns user profile from Audible.

    Args:
        access_token: The valid access token for authentication.
        domain: The top level domain of the requested Audible server
            (e.g. com, de, fr).
    
    Returns:
        The Audible user profile for the authenticated user.
    """

    headers = {"Authorization": f"Bearer {access_token}"}

    resp = httpx.get(
        f"https://api.audible.{domain}/user/profile",
        headers=headers
    )
    resp.raise_for_status()

    return resp.json()


def sign_request(
        method: str,
        path: str,
        body: bytes,
        adp_token: str,
        private_key: str) -> Dict[str, str]:
    """Helper function who creates signed headers for http requests.

    Args:
        path: The requested http url path and query.
        method: The http request method (GET, POST, DELETE, ...).
        body: The http message body.
        adp_token: The adp token obtained after a device registration.
        private_key: The rsa key obtained after device registration.
    
    Returns:
        A dict with the signed headers.
    """

    date = datetime.utcnow().isoformat("T") + "Z"
    body = body.decode("utf-8")

    data = f"{method}\n{path}\n{date}\n{body}\n{adp_token}"

    key = rsa.PrivateKey.load_pkcs1(private_key.encode("utf-8"))
    cipher = rsa.pkcs1.sign(data.encode(), key, "SHA-256")
    signed_encoded = base64.b64encode(cipher)

    signature = f"{signed_encoded.decode()}:{date}"

    return {
        "x-adp-token": adp_token,
        "x-adp-alg": "SHA256withRSA:1.0",
        "x-adp-signature": signature
    }


class Authenticator(httpx.Auth):
    """Audible Authenticator class

    Note:
        A new class instance have to be instantiate with
        :meth:`Authenticator.from_login` or :meth:`Authenticator.from_file`.
<<<<<<< HEAD

    .. versionadded:: v0.8
           The with_username attribute.

    Note:
        Auth data saved with v0.8 or later 
        can not be loaded with versions less than v0.8!
        If an auth file for an pre-Amazon account (with_username=True) was 
        created with v0.7.1 or v0.7.2 set `auth.with_username` to `True` and 
        save the data again. After this deregistration, refreshing access 
        tokens and requesting cookies for another domain will work for 
        pre-Amazon accounts.

    Attributes:
        access_token (:obj:`str`, :obj:`None`):
        activation_bytes (:obj:`str`, :obj:`None`):
        adp_token (:obj:`str`, :obj:`None`):
        crypter (:class:`~audible.aescipher.AESCipher`, :obj:`None`):
        customer_info (:obj:`dict`, :obj:`None`):
        device_info (:obj:`dict`, :obj:`None`):
        device_private_key (:obj:`str`, :obj:`None`):
        encryption (:obj:`str`, :obj:`bool`, :obj:`None`):
        expires (:obj:`float`, :obj:`None`):
        filename (:class:`pathlib.Path`, :obj:`None`):
        locale (:class:`~audible.localization.Locale`, :obj:`None`):
        refresh_token (:obj:`str`, :obj:`None`):
        store_authentication_cookie (:obj:`dict`, :obj:`None`):
        website_cookies (:obj:`dict`, :obj:`None`):
        with_username (:obj:`bool`, :obj:`None`):
=======
>>>>>>> 21dd1d19
    """

    access_token: Optional[str] = None
    activation_bytes: Optional[str] = None
    adp_token: Optional[str] = None
    crypter: Optional[AESCipher] = None
    customer_info: Optional[Dict] = None
    device_info: Optional[Dict] = None
    device_private_key: Optional[str] = None
    encryption: Optional[Union[str, bool]] = None
    expires: Optional[float] = None
    filename: Optional["pathlib.Path"] = None
    locale: Optional["Locale"] = None
    refresh_token: Optional[str] = None
    store_authentication_cookie: Optional[Dict] = None
    website_cookies: Optional[Dict] = None
    with_username: Optional[bool] = False
    requires_request_body: bool = True
    _forbid_new_attrs: bool = True
    _apply_test_convert: bool = True

    def __setattr__(self, attr, value):
        if self._forbid_new_attrs and not hasattr(self, attr):
            msg = (f"{self.__class__.__name__} is frozen, can't "
                   f"add attribute: {attr}.")
            logger.error(msg)
            raise AttributeError(msg)

        if self._apply_test_convert:
            value = test_convert(attr, value)
        object.__setattr__(self, attr, value)

    def __iter__(self):
        for i in self.__dict__:
            if self.__dict__[i] is not None and not i.startswith("_"):
                yield i

    def __len__(self):
        return len([i for i in self])

    def __repr__(self):
        return f"{type(self).__name__}({self.__dict__})"

    def _update_attrs(self, **kwargs) -> None:
        for attr, value in kwargs.items():
            setattr(self, attr, value)

    @classmethod
    def from_dict(
            cls,
            data: Dict,
            locale: Optional[Union[str, "Locale"]] = None
    ) -> "Authenticator":
        """Instantiate an Authenticator from authentication file.

        .. versionadded:: v0.7.1

        Args:
            data: A dictonary with the authentication data
            locale: The country code of the Audible marketplace to interact
                with. If ``None`` the country code from file is used.


        Returns:
            A new Authenticator instance.
        """
        auth = cls()

        locale_code = data.pop("locale_code", None)
        locale = locale or locale_code
        auth.locale = locale

        if "login_cookies" in data:
            auth.website_cookies = data.pop("login_cookies")

        auth._update_attrs(**data)

        logger.info(
            (f"load data from dictionary for locale "
             f"{auth.locale.country_code}")
        )

        return auth

    @classmethod
    def from_file(
            cls,
            filename: Union[str, "pathlib.Path"],
            password: Optional[str] = None,
            locale: Optional[Union[str, "Locale"]] = None,
            encryption: Optional[Union[bool, str]] = None,
            **kwargs
    ) -> "Authenticator":
        """Instantiate an Authenticator from authentication file.

        .. versionadded:: v0.5.0

        Args:
            filename:
                The name of the file with the authentication data.
            password: The password of the authentication file.
            locale: The country code of the Audible marketplace to interact
                with. If ``None`` the country code from file is used.
            encryption: The encryption style to use. Can be ``json`` or 
                ``bytes``. If ``None``, encryption will be auto detected.
            **kwargs: Keyword arguments are passed to the
                :class:`~audible.aescipher.AESCipher` class. See below.

        Keyword Arguments:
            key_size (int, Optional):
            salt_marker (Optional[bytes]):
            kdf_iterations (:obj:`int`, optional):
            hashmod:
            mac:

        Returns:
            A new Authenticator instance.
        """

        auth = cls()
        auth.filename = filename
        auth.encryption = encryption or detect_file_encryption(auth.filename)

        if auth.encryption:
            if password is None:
                message = "File is encrypted but no password provided."
                logger.critical(message)
                raise FileEncryptionError(message)
            auth.crypter = AESCipher(password, **kwargs)
            file_data = auth.crypter.from_file(auth.filename, auth.encryption)
        else:
            file_data = auth.filename.read_text()

        json_data = json.loads(file_data)

        locale_code = json_data.pop("locale_code", None)
        locale = locale or locale_code
        auth.locale = locale

        # login cookies where renamed to website cookies
        # old names must be adjusted
        if "login_cookies" in json_data:
            auth.website_cookies = json_data.pop("login_cookies")

        auth._update_attrs(**json_data)

        logger.info(
            (f"load data from file {auth.filename} for "
             f"locale {auth.locale.country_code}")
        )
        return auth

    @classmethod
    def from_login(
            cls,
            username: str,
            password: str,
            locale: Union[str, "Locale"],
            serial: Optional[str] = None,
            with_username: bool = False,
            captcha_callback: Optional[Callable[[str], str]] = None,
            otp_callback: Optional[Callable[[], str]] = None,
            cvf_callback: Optional[Callable[[], str]] = None,
            approval_callback: Optional[Callable[[], Any]] = None
    ) -> "Authenticator":
        """Instantiate a new Authenticator with authentication data from login.

        .. versionadded:: v0.5.0

        .. versionadded:: v0.5.4
           The serial argument
           The with_username argument

        Args:
            username: The Amazon email address.
            password: The Amazon password.
            locale: The ``country_code`` or :class:`audible.localization.Locale`
                instance for the marketplace to login.
            serial: The device serial. If ``None`` a custom one will be created.
            with_username: If ``True`` login with Audible username instead 
                of Amazon account.
            captcha_callback: A custom callback to handle captcha requests
                during login.
            otp_callback: A custom callback to handle one-time password
                requests during login.
            cvf_callback: A custom callback to handle verify code requests
                during login.
            approval_callback: A custom Callable for handling approval alerts.

        Returns:
            An :class:`~audible.auth.Authenticator` instance.
        """

        auth = cls()
        auth.locale = locale

        login_device = login(
            username=username,
            password=password,
            country_code=auth.locale.country_code,
            domain=auth.locale.domain,
            market_place_id=auth.locale.market_place_id,
            serial=serial,
            with_username=with_username,
            captcha_callback=captcha_callback,
            otp_callback=otp_callback,
            cvf_callback=cvf_callback,
            approval_callback=approval_callback
        )
        logger.info(f"logged in to Audible as {username}")
        register_device = register_(
            with_username=with_username,
            **login_device
        )

        auth._update_attrs(
            with_username=with_username,
            **register_device)
        logger.info("registered Audible device")

        return auth

    @classmethod
    def from_login_external(
            cls,
            locale: Union[str, "Locale"],
            serial: Optional[str] = None,
            with_username: bool = False,
            login_url_callback: Optional[Callable[[str], str]] = None
    ) -> "Authenticator":
        """Instantiate a new Authenticator from login with external browser.

        .. versionadded:: v0.5.1
        
        .. versionadded:: v0.5.4
           The serial argument
           The with_username argument

        Args:
            locale: The ``country_code`` or :class:`audible.localization.Locale`
                instance for the marketplace to login.
            serial: The device serial. If ``None`` a custom one will be created.
            with_username: If ``True`` login with Audible username instead 
                of Amazon account.
            login_url_callback: A custom Callable for handling login with 
                external browsers.

        Returns:
            An :class:`~audible.auth.Authenticator` instance.
        """

        auth = cls()
        auth.locale = locale

        login_device = external_login(
            country_code=auth.locale.country_code,
            domain=auth.locale.domain,
            market_place_id=auth.locale.market_place_id,
            serial=serial,
            with_username=with_username,
            login_url_callback=login_url_callback
        )
        logger.info("logged in to Audible.")

        register_device = register_(
            with_username=with_username,
            **login_device
        )

        auth._update_attrs(
            with_username=with_username,
            **register_device
        )
        logger.info("registered Audible device")

        return auth

    def auth_flow(
            self, request: httpx.Request
    ) -> Generator[httpx.Request, httpx.Response, None]:
        """Auth flow to be executed on every request by :mod:`httpx`.

        Args:
            request: The request made by ``httpx``.

        Yields:
            The next request
        """

        available_modes = self.available_auth_modes

        if "signing" in available_modes:
            self._apply_signing_auth_flow(request)
        elif "bearer" in available_modes:
            self._apply_bearer_auth_flow(request)
        else:
            message = "signing or bearer auth flow are not available."
            logger.critical(message)
            raise AuthFlowError(message)

        yield request

    def _apply_signing_auth_flow(self, request: httpx.Request) -> None:
        headers = sign_request(
            method=request.method,
            path=request.url.raw_path.decode(),
            body=request.content,
            adp_token=self.adp_token,
            private_key=self.device_private_key
        )

        request.headers.update(headers)
        logger.info("signing auth flow applied to request")

    def _apply_bearer_auth_flow(self, request: httpx.Request) -> None:
        if self.access_token_expired:
            self.refresh_access_token()

        headers = {
            "Authorization": "Bearer " + self.access_token,
            "client-id": "0"
        }
        request.headers.update(headers)
        logger.info("bearer auth flow applied to request")

    def _apply_cookies_auth_flow(self, request: httpx.Request) -> None:
        cookies = {
            name: value
            for (name, value) in self.website_cookies.items()
        }

        Cookies(cookies).set_cookie_header(request)
        logger.info("cookies auth flow applied to request")

    def sign_request(self, request: httpx.Request) -> None:
        """
        .. deprecated:: 0.5.0
           Use :meth:`self._apply_signing_auth_flow` instead.
        """

        self._apply_signing_auth_flow(request)

    @property
    def available_auth_modes(self) -> List:
        available_modes = []

        if self.adp_token and self.device_private_key:
            available_modes.append("signing")

        if self.access_token:
            if self.access_token_expired and not self.refresh_token:
                pass
            else:
                available_modes.append("bearer")

        if self.website_cookies:
            available_modes.append("cookies")

        return available_modes

    def to_dict(self) -> Dict:
        """Returns authentication data as dict.
        
        .. versionadded:: 0.7.1

        .. versionadded:: v0.8
           The returned dict now contains the `with_username` attribute
        """
        data = {
            "website_cookies": self.website_cookies,
            "adp_token": self.adp_token,
            "access_token": self.access_token,
            "refresh_token": self.refresh_token,
            "device_private_key": self.device_private_key,
            "store_authentication_cookie": self.store_authentication_cookie,
            "device_info": self.device_info,
            "customer_info": self.customer_info,
            "expires": self.expires,
            "locale_code": self.locale.country_code,
            "with_username": self.with_username,
            "activation_bytes": self.activation_bytes
        }
        return data

    def to_file(
            self,
            filename: Union["pathlib.Path", str] = None,
            password: str = None,
            encryption: Union[bool, str] = "default",
            indent: int = 4,
            set_default: bool = True,
            **kwargs) -> None:
        """Save authentication data to file.
        
        .. versionadded:: 0.5.1
           Save activation bytes to auth file

        .. versionadded:: v0.8
           The saved file now contains the `with_username` attribute
       """

        if not (filename or self.filename):
            raise ValueError("No filename provided")

        if filename:
            filename = test_convert("filename", filename)

        target_file = filename or self.filename

        if encryption != "default":
            encryption = test_convert("encryption", encryption)
        else:
            encryption = self.encryption or False

        data = self.to_dict()
        json_data = json.dumps(data, indent=indent)

        if encryption is False:
            target_file.write_text(json_data)
            crypter = None
        else:
            if password:
                crypter = test_convert(
                    "crypter", AESCipher(password, **kwargs)
                )
            elif self.crypter:
                crypter = self.crypter
            else:
                raise ValueError("No password provided")

            crypter.to_file(
                json_data,
                filename=target_file,
                encryption=encryption,
                indent=indent
            )

        logger.info(f"saved data to file {target_file}")

        if set_default:
            self.filename = target_file
            self.encryption = encryption
            self.crypter = crypter

        logger.info(f"set filename {target_file} as default")

    def deregister_device(
            self,
            deregister_all: bool = False
    ) -> Dict[str, Any]:
        self.refresh_access_token()
        return deregister_(
            access_token=self.access_token,
            deregister_all=deregister_all,
            domain=self.locale.domain,
            with_username=self.with_username
        )

    def refresh_access_token(self, force: bool = False) -> None:
        if force or self.access_token_expired:
            if self.refresh_token is None:
                message = "No refresh token found. Can't refresh access token."
                logger.critical(message)
                raise NoRefreshToken(message)
            refresh_data = refresh_access_token(
                refresh_token=self.refresh_token,
                domain=self.locale.domain,
                with_username=self.with_username
            )

            self._update_attrs(**refresh_data)
        else:
            logger.info(
                "Access Token not expired. No refresh necessary. "
                "To force refresh please use force=True"
            )

    def set_website_cookies_for_country(self, country_code: str) -> None:
        cookies_domain = test_convert("locale", country_code).domain

        self.website_cookies = refresh_website_cookies(
            self.refresh_token,
            self.locale.domain,
            cookies_domain,
            self.with_username
        )

    def get_activation_bytes(
            self,
            filename: Optional[Union["pathlib.Path", str]] = None,
            extract: bool = True,
            force_refresh: bool = False) -> Union[str, bytes]:
        """Get Activation bytes from Audible

        :param filename: [Optional] filename to save the activation blob
        :type filename: string, pathlib.Path
        :param extract: [Optional] if True, returns the extracted activation
                        bytes otherwise the whole activation blob
        :type force_refresh: [Optional] if True, existing activation bytes in 
                             auth file will be ignored and new activation bytes 
                             will be requested from server.

        .. versionadded:: 0.5.1
        
           The ``force_refresh`` argument. Fetched activation bytes are now 
           stored to `Authententicator.activation_bytes`.

        """

        if not force_refresh and extract and self.activation_bytes is not None:
            logger.debug(
                f"Activation bytes already fetched. Returned saved one."
            )
            return self.activation_bytes

        logger.debug("Fetch activation blob from server now.")
        ab = get_ab(self, filename, extract)

        if extract:
            logger.debug(
                "Extract activation bytes from blob and store value"
                "activation_bytes attribute."
            )
            logger.debug(f"Found activation bytes: {ab}")
            self.activation_bytes = ab

        return ab

    def user_profile(self) -> Dict:
        return user_profile(
            access_token=self.access_token,
            domain=self.locale.domain
        )

    @property
    def access_token_expires(self) -> timedelta:
        return datetime.fromtimestamp(self.expires) - datetime.utcnow()

    @property
    def access_token_expired(self) -> bool:
        return datetime.fromtimestamp(self.expires) <= datetime.utcnow()<|MERGE_RESOLUTION|>--- conflicted
+++ resolved
@@ -213,7 +213,6 @@
     Note:
         A new class instance have to be instantiate with
         :meth:`Authenticator.from_login` or :meth:`Authenticator.from_file`.
-<<<<<<< HEAD
 
     .. versionadded:: v0.8
            The with_username attribute.
@@ -226,25 +225,6 @@
         save the data again. After this deregistration, refreshing access 
         tokens and requesting cookies for another domain will work for 
         pre-Amazon accounts.
-
-    Attributes:
-        access_token (:obj:`str`, :obj:`None`):
-        activation_bytes (:obj:`str`, :obj:`None`):
-        adp_token (:obj:`str`, :obj:`None`):
-        crypter (:class:`~audible.aescipher.AESCipher`, :obj:`None`):
-        customer_info (:obj:`dict`, :obj:`None`):
-        device_info (:obj:`dict`, :obj:`None`):
-        device_private_key (:obj:`str`, :obj:`None`):
-        encryption (:obj:`str`, :obj:`bool`, :obj:`None`):
-        expires (:obj:`float`, :obj:`None`):
-        filename (:class:`pathlib.Path`, :obj:`None`):
-        locale (:class:`~audible.localization.Locale`, :obj:`None`):
-        refresh_token (:obj:`str`, :obj:`None`):
-        store_authentication_cookie (:obj:`dict`, :obj:`None`):
-        website_cookies (:obj:`dict`, :obj:`None`):
-        with_username (:obj:`bool`, :obj:`None`):
-=======
->>>>>>> 21dd1d19
     """
 
     access_token: Optional[str] = None
