--- conflicted
+++ resolved
@@ -265,13 +265,8 @@
             if self.__dict__[i] is not None and not i.startswith("_"):
                 yield i
 
-<<<<<<< HEAD
     def __len__(self):
         return len(list(iter(self)))
-=======
-    def __len__(self) -> int:
-        return len(list(self))
->>>>>>> 8b9857c4
 
     def __repr__(self) -> str:
         return f"{type(self).__name__}({self.__dict__})"
