--- conflicted
+++ resolved
@@ -6,11 +6,7 @@
 
 # get download link(s) for book
 def _get_download_link(auth, asin, codec="LC_128_44100_stereo"):
-<<<<<<< HEAD
     # need at least v0.4.0dev
-=======
-    # need at least v0.3.1
->>>>>>> 493c0ac7
     if auth.adp_token is None:
         raise Exception("No adp token present. Can't get download link.")
 
@@ -43,8 +39,6 @@
 
 def download_file(url):
     r = httpx.get(url)
-<<<<<<< HEAD
-=======
 
     try:
         title = r.headers["Content-Disposition"].split("filename=")[1]
@@ -57,19 +51,7 @@
         return filename
     except KeyError:
         return "Nothing downloaded"
->>>>>>> 493c0ac7
 
-    try:
-        title = r.headers["Content-Disposition"].split("filename=")[1]
-        filename = pathlib.Path.cwd() / "audiobooks" / title
-    
-        with open(filename, 'wb') as f:
-            for chunk in r.iter_bytes():
-                f.write(chunk)
-        print(f"File downloaded in {r.elapsed}")
-        return filename
-    except KeyError:
-        return "Nothing downloaded"
 
 if __name__ == "__main__":
     password = input("Password for file: ")
@@ -89,14 +71,9 @@
             }
     )
 
-<<<<<<< HEAD
     asins = [book["asin"] for book in books["items"]]
 
     for asin in asins:
-=======
-    for book in books["items"]:
-        asin = book["asin"]
->>>>>>> 493c0ac7
         dl_link = _get_download_link(auth, asin)
 
         if dl_link:
